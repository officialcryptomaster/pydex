--- conflicted
+++ resolved
@@ -9,18 +9,11 @@
 from pydex_app.constants import MAX_INT_STR, SELECTOR_LENGTH, ZERO_STR
 from pydex_app.database import PYDEX_DB as db
 from pydex_app.db_models import SignedOrder
-<<<<<<< HEAD
-from pydex_app.order_watcher_client import OrderWatcherClient as owc
 from utils.miscutils import paginate, to_api_order
-=======
-from utils.miscutils import paginate
->>>>>>> a2fb2f24
 
 
 class Orderbook:
     """Abstraction for orderbook of signed orders"""
-<<<<<<< HEAD
-    _owc = owc()
 
     def __init__(self):
         pass
@@ -92,17 +85,10 @@
 
     @classmethod
     def add_order(cls, json_order):
-        """Add order to database and order watcher"""
-        order = SignedOrder.from_json(json_order, check_validity=True)
-        cls._owc.add_order(signed_order=order.to_json())
-=======
-
-    @classmethod
-    def add_order(cls, order):
         """Add order to database without any validity checks.
         Note: OrderStatusHandler will check the status and activate orders
         by adding them to handler"""
->>>>>>> a2fb2f24
+        order = SignedOrder.from_json(json_order, check_validity=True)
         db.session.add(order)  # pylint: disable=no-member
         db.session.commit()  # pylint: disable=no-member
 
